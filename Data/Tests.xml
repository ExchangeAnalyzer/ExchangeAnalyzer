--- conflicted
+++ resolved
@@ -57,13 +57,8 @@
 		<Name>AD Domain Level</Name>
 		<Description>Check that the domains are at the required level.</Description>
 		<Reference>https://technet.microsoft.com/en-us/library/bb691354(v=exchg.160).aspx</Reference>
-<<<<<<< HEAD
-		<IfPassedComments>All Active Directory domains are at or above the required functional level.</IfPassedComments>
-		<IfFailedComments>One or more domains is below the required functional level.</IfFailedComments>
-=======
 		<IfPassedComments>All Active Directory domains meet the required functional level.</IfPassedComments>
 		<IfFailedComments>One or more Active Directory domains do not meet the required functional level.</IfFailedComments>
->>>>>>> f631e175
 	</Test>
 
 	<Test>
@@ -72,12 +67,7 @@
 		<Name>AD Forest Level</Name>
 		<Description>Check that the forest is at the required level.</Description>
 		<Reference>https://technet.microsoft.com/en-us/library/bb691354(v=exchg.160).aspx</Reference>
-<<<<<<< HEAD
-		<IfPassedComments>The forest is at or above the required functional level.</IfPassedComments>
-		<IfFailedComments>The forest is below the required functional level.</IfFailedComments>
-=======
 		<IfPassedComments>The Active Directory forest meets the required functional level.</IfPassedComments>
 		<IfFailedComments>The Active Directory forest does not meet the required functional level.</IfFailedComments>
->>>>>>> f631e175
 	</Test>
 </Tests>